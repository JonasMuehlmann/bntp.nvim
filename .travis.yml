language: python
python:
  - "3.6"
  - "3.7"
  - "3.8"
  - "3.9"

install:
  - cd productivity.py
  - pip install pytest
  - pip install -r requirements.txt
  - pip install -r dev-requirements.txt

script: pytest

jobs:
  include:
    - stage: deploy
      python: "3.9"
      script:
        - git config --global user.name "semantic-release (via TravisCI)"
        - git config --global user.email "semantic-release@travis"
        - pip install python-semantic-release
        - echo $TRAVIS_PULL_REQUEST
        - echo $TRAVIS_BRANCH
        # python-semantic-release installs version of importlib-metadata
        # that is too old for twine
        - pip install -U importlib-metadata
<<<<<<< HEAD
        - semantic-release -v DEBUG publish
=======
        - cd ..
        - semantic-release -v Warning publish
>>>>>>> c6286487
<|MERGE_RESOLUTION|>--- conflicted
+++ resolved
@@ -26,9 +26,5 @@
         # python-semantic-release installs version of importlib-metadata
         # that is too old for twine
         - pip install -U importlib-metadata
-<<<<<<< HEAD
+        - cd ..
         - semantic-release -v DEBUG publish
-=======
-        - cd ..
-        - semantic-release -v Warning publish
->>>>>>> c6286487
